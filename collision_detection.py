--- conflicted
+++ resolved
@@ -302,7 +302,6 @@
         R = Rotation.from_matrix(rot_matrix)
         return R.apply(arr[2:] - center) + center
 
-<<<<<<< HEAD
     def get_new_coords(self) -> List[str]:
         """
         Obtains both the new coordinates for `self.lipid`, and also a binary
@@ -333,7 +332,3 @@
         """
         original_atoms = [line[2] for line in self.lipid.lipid_lines]
         return [1 if line[2] in original_atoms else 0 for line in lines]
-=======
-    def get_new_coords(self):
-        return self.lipid.pdb_contents
->>>>>>> 92b8eb41
