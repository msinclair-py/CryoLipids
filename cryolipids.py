#!/usr/bin/env python
from collision_detection import Repairer
from minimizer import Simulator
from modeling import Lipid
from utilities import PDB, unpack_lipids
import tomllib

config = tomllib.load(open('config.toml','rb'))
input_name = config['system']['name']
output_name = config['system']['output']

theta, min_attempts = config['repair'].values()

lipid_resids, lipid_types, modeled_resnames = unpack_lipids(config)

# read in cryo em model file and process
print('Starting setup for modeling lipids')
pdb = PDB(input_name, output_name, lipid_resids, modeled_resnames)
incomplete_lipids = pdb.write_to_pdb_file(pdb.contents)
protein_coords = [[float(i) for i in line[31:54].strip().split()] 
                  for line in pdb.protein]

new_coords = dict()
<<<<<<< HEAD

# modeling individual lipids
print('Modeling lipids individually')
for id, lip in config['lipids'].items():
    print(id)
=======
for id_, lip in config['lipids'].items():
>>>>>>> 546d842e
    # read in lipid(s) to be modeled
    lipid = Lipid(incomplete_lipids, **lip) 
    print('test 1')
    # model lipid
    lipid.model()
    print('test 2')
    # check for atomic clashes and repair accordingly
<<<<<<< HEAD
    repair = Repairer(lipid, protein_coords, grid_spacing=1.5)
    print('repaired')
    repair.check_collisions()
    print('no collisions')
    new_coords[id] = repair.get_new_coords()
=======
    repair = Repairer(lipid, protein_coords, theta, min_attempts, grid_spacing=1.5)
    repair.check_collisions()
    new_coords[id_] = repair.get_new_coords()
print('Lipid repairs completed!')
>>>>>>> 546d842e

# output final static model
pdb.merge_final_pdb(new_coords)

if config['minimize']['vacuum']:
    # do vacuum minimization
    minimizer = Simulator(output_name)
    minimizer.prep()
    minimizer.minimize()
    
    if config['minimize']['implicit_solvent']:
        # do implicit solvent minimization and relaxation
        minimizer.minimize(solvent='implicit')<|MERGE_RESOLUTION|>--- conflicted
+++ resolved
@@ -21,15 +21,8 @@
                   for line in pdb.protein]
 
 new_coords = dict()
-<<<<<<< HEAD
 
-# modeling individual lipids
-print('Modeling lipids individually')
-for id, lip in config['lipids'].items():
-    print(id)
-=======
 for id_, lip in config['lipids'].items():
->>>>>>> 546d842e
     # read in lipid(s) to be modeled
     lipid = Lipid(incomplete_lipids, **lip) 
     print('test 1')
@@ -37,18 +30,10 @@
     lipid.model()
     print('test 2')
     # check for atomic clashes and repair accordingly
-<<<<<<< HEAD
-    repair = Repairer(lipid, protein_coords, grid_spacing=1.5)
-    print('repaired')
-    repair.check_collisions()
-    print('no collisions')
-    new_coords[id] = repair.get_new_coords()
-=======
     repair = Repairer(lipid, protein_coords, theta, min_attempts, grid_spacing=1.5)
     repair.check_collisions()
     new_coords[id_] = repair.get_new_coords()
 print('Lipid repairs completed!')
->>>>>>> 546d842e
 
 # output final static model
 pdb.merge_final_pdb(new_coords)
