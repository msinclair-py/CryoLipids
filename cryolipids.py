#!/usr/bin/env python
from collision_detection import Repairer
<<<<<<< HEAD
from minimizer import VacuumSimulator, ImplicitSolventSimulator
=======
from minimizer import Simulator
>>>>>>> af632708
from modeling import Lipid
from utilities import PDB, unpack_lipids
import tomllib

config = tomllib.load(open('config.toml','rb'))
input_name = config['system']['name']
output_name = config['system']['output']

lipid_resids, lipid_types, modeled_resnames = unpack_lipids(config)

# read in cryo em model file and process
pdb = PDB(input_name, output_name, lipid_resids, modeled_resnames)
incomplete_lipids = pdb.write_to_pdb_file(pdb.contents)
protein_coords = [[float(i) for i in line[31:54].strip().split()] 
                  for line in pdb.protein]

new_coords = dict()
for id, lip in config['lipids'].items():
    # read in lipid(s) to be modeled
    lipid = Lipid(incomplete_lipids, **lip) 

    # model lipid
    lipid.model()

    # check for atomic clashes and repair accordingly
    repair = Repairer(lipid, protein_coords, grid_spacing=1.5)
    repair.check_collisions()
    new_coords[id] = repair.get_new_coords()

# output final static model
pdb.merge_final_pdb(new_coords)
<<<<<<< HEAD

if config['minimize']['vacuum']:
    # do vacuum minimization
    minimizer = VacuumSimulator(f'static_{output_name}.pdb')

    if config['minimize']['implicit_solvent']:
        # do implicit solvent minimization and relaxation
        minimizer = ImplicitSolventSimulator('vacuum_min.pdb')
=======
shashank_test = 'shashank_lipid_test.pdb'
if config['minimize']['vacuum']:
    # do vacuum minimization
    # minimizer = VacuumSimulator(f'{output_name}.pdb')
    print(f'working on file: {shashank_test}')
    minimizer = Simulator(f'{shashank_test}')
    minimizer.prep()
    minimizer.minimize()
    
    if config['minimize']['implicit_solvent']:
        # do implicit solvent minimization and relaxation
        # minimizer = ImplicitSolventSimulator('vacuum_min.pdb')
        minimizer.minimize(solvent='implicit')
>>>>>>> af632708
<|MERGE_RESOLUTION|>--- conflicted
+++ resolved
@@ -1,10 +1,6 @@
 #!/usr/bin/env python
 from collision_detection import Repairer
-<<<<<<< HEAD
-from minimizer import VacuumSimulator, ImplicitSolventSimulator
-=======
 from minimizer import Simulator
->>>>>>> af632708
 from modeling import Lipid
 from utilities import PDB, unpack_lipids
 import tomllib
@@ -36,16 +32,7 @@
 
 # output final static model
 pdb.merge_final_pdb(new_coords)
-<<<<<<< HEAD
 
-if config['minimize']['vacuum']:
-    # do vacuum minimization
-    minimizer = VacuumSimulator(f'static_{output_name}.pdb')
-
-    if config['minimize']['implicit_solvent']:
-        # do implicit solvent minimization and relaxation
-        minimizer = ImplicitSolventSimulator('vacuum_min.pdb')
-=======
 shashank_test = 'shashank_lipid_test.pdb'
 if config['minimize']['vacuum']:
     # do vacuum minimization
@@ -58,5 +45,4 @@
     if config['minimize']['implicit_solvent']:
         # do implicit solvent minimization and relaxation
         # minimizer = ImplicitSolventSimulator('vacuum_min.pdb')
-        minimizer.minimize(solvent='implicit')
->>>>>>> af632708
+        minimizer.minimize(solvent='implicit')